// SPDX-License-Identifier: MIT
pragma solidity ^0.8.17;

import "forge-std/Test.sol";

import {LoanCoordinator, ILoanCoordinator, ICoordRateCalculator} from "src/LoanCoordinator.sol";
import {MockRateCalc} from "./mocks/MockRateCalculator.sol";
import {MockLender} from "./mocks/MockLender.sol";
import "./mocks/MockERC20.sol";
import {MockBorrower} from "./mocks/MockBorrower.sol";

contract LoanCoordinatorTest is Test {
    LoanCoordinator coordinator;
    MockERC20 _collateral;
    MockERC20 _debt;
    MockRateCalc _rateCalc;
    address _borrower;
    address _borrowerContract;
    address _liquidator = address(0x2);
    MockLender _lender;
    uint256 termSet;

    function setUp() external {
        _rateCalc = new MockRateCalc(1e14); // 8 % a day
        coordinator = new LoanCoordinator();
        ILoanCoordinator.Term memory _term = ILoanCoordinator.Term(
            1.005 * 1e6, // Liquidation bonus
            100, // Auction duration
            0,
            0,
            _rateCalc
        );
        termSet = coordinator.setTerms(_term, 0);
        _collateral = new MockERC20("COLLATERAL", "COLLATERAL TOKEN", 18);
        _debt = new MockERC20("DEBT", "DEBT TOKEN", 18);
        _lender = new MockLender(coordinator, _debt);
        _borrower = address(2);
        _borrowerContract = address(new MockBorrower(coordinator));
        _collateral.mint(address(this), 1000 * 1e18);
    }

    function testLend() public {
        _debt.mint(address(_lender), 1e18);
        collateralmintAndApprove(_borrower, 1e18);

        vm.startPrank(_borrower);
<<<<<<< HEAD
        coordinator.createLoan(_borrower, address(_lender), _collateral, _debt, 1e18, 1e18, 0.1 * 1e6, termSet, "");
=======
        coordinator.createLoan(_borrower, address(_lender), _collateral, _debt, 1e18, 1e18, termSet, "");
>>>>>>> b525107e
        assertEq(_debt.balanceOf(_borrower), 1e18);
    }

    function testReclaim() public {
        uint256 _termSet = createTerm(1.5 * 1e6, 10);
        uint256 _loan = createLoan(_borrower, 0.5 * 1e6, _termSet);
        vm.warp(8 hours + 1);

        _lender.liquidate(_loan);

        vm.warp(8 hours + 102);
        coordinator.reclaim(0);
    }

    function testLiquidate() public {
        uint256 _loan = createLoan(_borrower, 0.5 * 1e6, 0);

        vm.warp(8 hours + 1);
        _lender.liquidate(_loan);
    }

    // Test when the a descending amount of collateral is offered
    function testBid1() public {
        uint256 _termSet = createTerm(1.5 * 1e6, 100);
        uint256 _loan = createLoan(_borrower, 0.5 * 1e6, _termSet);

        vm.warp(1 days + 1);
        uint256 liqd = _lender.liquidate(_loan);
        vm.warp(block.timestamp + 20);
        (uint256 bidAmt, uint256 collateralAmt) = coordinator.getCurrentPrice(liqd);
        assertGt(bidAmt, 1e18); // Inclusive of interest
        assertLt(collateralAmt, 1e18);
        console2.log("Auction Price", bidAmt);
        borrowMintAndApprove(address(1), bidAmt);

        vm.startPrank(address(1));
        coordinator.bid(0);
    }

    // Test when a descending amount of principal is offered
    function testBid2() public {
        uint256 _termSet = createTerm(1.5 * 1e6, 100);

        uint256 _loan = createLoan(_borrower, 0.5 * 1e6, _termSet);

        vm.warp(1 days + 1);
        uint256 liqd = _lender.liquidate(_loan);
        vm.warp(block.timestamp + 90);
        (uint256 bidAmt, uint256 collateralAmt) = coordinator.getCurrentPrice(liqd);
        assertLt(bidAmt, 1e18);
        assertEq(collateralAmt, 1e18);

        coordinator.accrueBorrowIndex(_termSet);
        (uint256 bidAmt1, uint256 collateralAmt1) = coordinator.getCurrentPrice(liqd);
        // Accruing interest doesn't affect the loan execution
        assertEq(bidAmt1, bidAmt);
        assertEq(collateralAmt1, collateralAmt);

        borrowMintAndApprove(address(1), 1e18);

        console2.log("Auction Price", bidAmt);
        console2.log("Coll amt Price", collateralAmt);
        vm.startPrank(address(1));
        coordinator.bid(0);
    }
    // Test reclaim

    function testBid3() public {
        // Create variable rate loan
        uint256 _termSet = createTerm(1.5 * 1e6, 100);
        uint256 _loan = createLoan(_borrower, 0.5 * 1e6, _termSet);
<<<<<<< HEAD
=======

        // Create a fixed rate loan
        uint256 _fixedTerm = createTermFixed(1.5 * 1e6, 100, 1e14);
        uint256 _loan1 = createLoan(_borrower, 0.5 * 1e6, _fixedTerm);
>>>>>>> b525107e

        vm.warp(1 days + 1);
        uint256 liqd = _lender.liquidate(_loan);
        vm.expectRevert(); // Loan Already undergoing liquidation
        _lender.liquidate(_loan);

        // liquidate the fixed rate loan
        uint256 liqd0 = _lender.liquidate(_loan1);

        vm.warp(block.timestamp + 100);
        {
            (uint256 bidAmt, uint256 collateralAmt) = coordinator.getCurrentPrice(liqd);
            assertEq(bidAmt, 0);
            assertEq(collateralAmt, 0);
            borrowMintAndApprove(address(1), bidAmt);

            console2.log("Auction Price", bidAmt);
            console2.log("Coll amt Price", collateralAmt);
        }
        {
            // Liquidate the fixed rate loan
            (uint256 bidAmt, uint256 collateralAmt) = coordinator.getCurrentPrice(liqd0);
            assertEq(bidAmt, 0);
            assertEq(collateralAmt, 0);
            borrowMintAndApprove(address(1), bidAmt);

            console2.log("Auction Price", bidAmt);
            console2.log("Coll amt Price", collateralAmt);
        }
        vm.startPrank(address(1));
        // Auction has failed to clear
        vm.expectRevert();
        coordinator.bid(0);
        vm.expectRevert();
        coordinator.bid(1);

        // Reclaim
        _lender.reclaim(0);
        _lender.reclaim(1);

        // Collateral for both sent to lender
        assertEq(_collateral.balanceOf(address(_lender)), 2e18);
    }

    function testLoanNoAuction() public {
<<<<<<< HEAD
        uint256 loanId = createLoan(_borrower, 0.5 * 1e6, 0);
=======
        uint256 _term = createTerm(1.5 * 1e6, 0);
        uint256 loanId = createLoan(_borrower, 0.5 * 1e6, _term);
>>>>>>> b525107e

        vm.startPrank(address(_lender));
        _lender.liquidate(loanId);
        console2.log("amount", _collateral.balanceOf(address(_lender)));
        assertEq(1e18, _collateral.balanceOf(address(_lender)));
    }

<<<<<<< HEAD
    function testRebalanceRate() public {
        uint256 loanId = createLoan(_borrower, 0.5 * 1e6, 0);

        vm.warp(8 hours + 1);
        uint256 _amount = _lender.rebalanceRate(loanId, 0.2 * 1e6);
        console2.log("Realized interest from principal", _amount);
        // Add some checks here
    }

    function testRepay() public {
        uint256 loanId = createLoan(_borrower, 0.5 * 1e6, 0);
=======
    function testRepay() public {
        uint256 _term = createTerm(1.5 * 1e6, 10);
        uint256 loanId = createLoan(_borrower, 0.5 * 1e6, _term);
>>>>>>> b525107e

        borrowMintAndApprove(_borrower, 1.01 * 1e18);
        vm.startPrank(_borrower);
        coordinator.repayLoan(loanId, _borrower);
    }

    function testRepayWhileAuction() public {
        uint256 _fixedRateTerm = createTermFixed(1.5 * 1e6, 10, 1e14);
        uint256 loanId0 = createLoan(_borrower, 0.5 * 1e6, _fixedRateTerm);

        uint256 _term = createTerm(1.5 * 1e6, 10);
<<<<<<< HEAD
        uint256 loanId = createLoan(_borrower, 0.5 * 1e6, _term);
=======
        uint256 loanId1 = createLoan(_borrower, 0.5 * 1e6, _term);
        {
            // allow for some time to accrue interest
            vm.startPrank(_borrower);
            _lender.liquidate(loanId1);
            vm.warp(block.timestamp + 10);
        }
        borrowMintAndApprove(_borrower, 1e18);
        // Interest has accrued even though auction is still live – so paying just principal should revert
        vm.expectRevert();
        coordinator.repayLoan(loanId1, _borrower);
        vm.expectRevert();
        coordinator.repayLoan(loanId0, _borrower);
>>>>>>> b525107e

        // Repay loan with interest
        borrowMintAndApprove(_borrower, 10e18);
        coordinator.repayLoan(loanId1, _borrower);
        coordinator.repayLoan(loanId0, _borrower);
    }

    function testInvalidTerms() public {
        vm.expectRevert();
        createTerm(2e7, 10);
    }

    function testFlashLoan() public {
        createLoan(_borrower, 0.5 * 1e6, 0);
        MockBorrower(_borrowerContract).getFlashloan(true, _collateral);
    }

    function testFailFlashLoan() public {
        _debt.mint(address(coordinator), 1001e18);
        // Flashloan reverts since callback returns false
        MockBorrower(_borrowerContract).getFlashloan(false, _collateral);
    }

    function testGetLoan() public {
        uint256 _term = createTerm(1.5 * 1e6, 10);
        uint256 _fixedTerm = createTermFixed(1.5 * 1e6, 10, 1e14);
        uint256 _loan0 = createLoan(_borrower, 0.5 * 1e6, _fixedTerm);
        uint256 _loan1 = createLoan(_borrower, 0.5 * 1e6, _term);

        ILoanCoordinator.Loan memory loan0 = coordinator.getLoan(_loan0, false);
        ILoanCoordinator.Loan memory loan1 = coordinator.getLoan(_loan1, false);
        vm.warp(block.timestamp + 1000);
        _rateCalc.setRate(1e18);
        coordinator.accrueBorrowIndex(_term);
        coordinator.accrueBorrowIndex(_fixedTerm);
        vm.warp(block.timestamp + 1000);

        ILoanCoordinator.Loan memory loan0_ = coordinator.getLoan(_loan0, true);
        ILoanCoordinator.Loan memory loan1_ = coordinator.getLoan(_loan1, true);

        assertGt(loan0_.debtAmount, loan0.debtAmount);
        assertGt(loan1_.debtAmount, loan1.debtAmount);

        // Call rate accumulator
        coordinator.accrueBorrowIndex(_term);
        coordinator.accrueBorrowIndex(_fixedTerm);

        ILoanCoordinator.Loan memory loan0__ = coordinator.getLoan(_loan0, true);
        ILoanCoordinator.Loan memory loan1__ = coordinator.getLoan(_loan1, true);
        // Should still be the same
        assertEq(loan0_.debtAmount, loan0__.debtAmount);
        assertEq(loan1_.debtAmount, loan1__.debtAmount);

        // Check the debtAmount calc is correct
        uint256 _balance = _debt.balanceOf(_borrower);
        borrowMintAndApprove(_borrower, loan0__.debtAmount);
        coordinator.repayLoan(_loan0, _borrower);
        // Can't repay the same loan twice
        vm.expectRevert();
        coordinator.repayLoan(_loan0, _borrower);
        assertEq(_debt.balanceOf(_borrower), _balance);

        // Repay the variable rate loan
        borrowMintAndApprove(_borrower, loan1__.debtAmount);
        coordinator.repayLoan(_loan1, _borrower);
        assertEq(_debt.balanceOf(_borrower), _balance);
    }

    /* -------------------------------------------------------------------------- */
    /*                                 Test Utils                                 */
    /* -------------------------------------------------------------------------- */
<<<<<<< HEAD
    function createLoan(address borrowAddress, uint256 rate, uint256 terms) public returns (uint256) {
=======
    function createLoan(address borrowAddress, uint256, uint256 terms) public returns (uint256) {
>>>>>>> b525107e
        vm.startPrank(borrowAddress);
        uint256 _borrowAmt = 1e18;
        uint256 _collateralAmt = 1e18;

        collateralmintAndApprove(borrowAddress, _collateralAmt);
        _debt.mint(address(_lender), _borrowAmt);
        return coordinator.createLoan(
<<<<<<< HEAD
            borrowAddress, address(_lender), _collateral, _debt, _collateralAmt, _borrowAmt, rate, terms, ""
=======
            borrowAddress, address(_lender), _collateral, _debt, _collateralAmt, _borrowAmt, terms, ""
>>>>>>> b525107e
        );
    }

    function collateralmintAndApprove(address recipient, uint256 amount) public {
        _collateral.mint(recipient, amount);
        vm.startPrank(recipient);
        _collateral.approve(address(coordinator), amount);
    }

    function borrowMintAndApprove(address recipient, uint256 amount) public {
        _debt.mint(recipient, amount);
        vm.startPrank(recipient);
        _debt.approve(address(coordinator), amount);
    }

    function createTerm(uint256 bonus, uint256 duration) public returns (uint256) {
        ILoanCoordinator.Term memory _term = ILoanCoordinator.Term(
            uint24(bonus), // Liquidation bonus
            uint24(duration), // Auction duration
            0,
            0,
            _rateCalc
        );
        return coordinator.setTerms(_term, 0);
    }

    function createTermFixed(uint256 bonus, uint256 duration, uint256 rate) public returns (uint256) {
        ILoanCoordinator.Term memory _term = ILoanCoordinator.Term(
            uint24(bonus), // Liquidation bonus
            uint24(duration), // Auction duration
            0,
            0,
            ICoordRateCalculator(address(0))
        );
        return coordinator.setTerms(_term, rate);
    }
}<|MERGE_RESOLUTION|>--- conflicted
+++ resolved
@@ -44,11 +44,7 @@
         collateralmintAndApprove(_borrower, 1e18);
 
         vm.startPrank(_borrower);
-<<<<<<< HEAD
-        coordinator.createLoan(_borrower, address(_lender), _collateral, _debt, 1e18, 1e18, 0.1 * 1e6, termSet, "");
-=======
         coordinator.createLoan(_borrower, address(_lender), _collateral, _debt, 1e18, 1e18, termSet, "");
->>>>>>> b525107e
         assertEq(_debt.balanceOf(_borrower), 1e18);
     }
 
@@ -120,13 +116,10 @@
         // Create variable rate loan
         uint256 _termSet = createTerm(1.5 * 1e6, 100);
         uint256 _loan = createLoan(_borrower, 0.5 * 1e6, _termSet);
-<<<<<<< HEAD
-=======
 
         // Create a fixed rate loan
         uint256 _fixedTerm = createTermFixed(1.5 * 1e6, 100, 1e14);
         uint256 _loan1 = createLoan(_borrower, 0.5 * 1e6, _fixedTerm);
->>>>>>> b525107e
 
         vm.warp(1 days + 1);
         uint256 liqd = _lender.liquidate(_loan);
@@ -172,12 +165,8 @@
     }
 
     function testLoanNoAuction() public {
-<<<<<<< HEAD
-        uint256 loanId = createLoan(_borrower, 0.5 * 1e6, 0);
-=======
         uint256 _term = createTerm(1.5 * 1e6, 0);
         uint256 loanId = createLoan(_borrower, 0.5 * 1e6, _term);
->>>>>>> b525107e
 
         vm.startPrank(address(_lender));
         _lender.liquidate(loanId);
@@ -185,23 +174,9 @@
         assertEq(1e18, _collateral.balanceOf(address(_lender)));
     }
 
-<<<<<<< HEAD
-    function testRebalanceRate() public {
-        uint256 loanId = createLoan(_borrower, 0.5 * 1e6, 0);
-
-        vm.warp(8 hours + 1);
-        uint256 _amount = _lender.rebalanceRate(loanId, 0.2 * 1e6);
-        console2.log("Realized interest from principal", _amount);
-        // Add some checks here
-    }
-
-    function testRepay() public {
-        uint256 loanId = createLoan(_borrower, 0.5 * 1e6, 0);
-=======
     function testRepay() public {
         uint256 _term = createTerm(1.5 * 1e6, 10);
         uint256 loanId = createLoan(_borrower, 0.5 * 1e6, _term);
->>>>>>> b525107e
 
         borrowMintAndApprove(_borrower, 1.01 * 1e18);
         vm.startPrank(_borrower);
@@ -213,9 +188,6 @@
         uint256 loanId0 = createLoan(_borrower, 0.5 * 1e6, _fixedRateTerm);
 
         uint256 _term = createTerm(1.5 * 1e6, 10);
-<<<<<<< HEAD
-        uint256 loanId = createLoan(_borrower, 0.5 * 1e6, _term);
-=======
         uint256 loanId1 = createLoan(_borrower, 0.5 * 1e6, _term);
         {
             // allow for some time to accrue interest
@@ -229,7 +201,6 @@
         coordinator.repayLoan(loanId1, _borrower);
         vm.expectRevert();
         coordinator.repayLoan(loanId0, _borrower);
->>>>>>> b525107e
 
         // Repay loan with interest
         borrowMintAndApprove(_borrower, 10e18);
@@ -301,11 +272,7 @@
     /* -------------------------------------------------------------------------- */
     /*                                 Test Utils                                 */
     /* -------------------------------------------------------------------------- */
-<<<<<<< HEAD
-    function createLoan(address borrowAddress, uint256 rate, uint256 terms) public returns (uint256) {
-=======
     function createLoan(address borrowAddress, uint256, uint256 terms) public returns (uint256) {
->>>>>>> b525107e
         vm.startPrank(borrowAddress);
         uint256 _borrowAmt = 1e18;
         uint256 _collateralAmt = 1e18;
@@ -313,11 +280,7 @@
         collateralmintAndApprove(borrowAddress, _collateralAmt);
         _debt.mint(address(_lender), _borrowAmt);
         return coordinator.createLoan(
-<<<<<<< HEAD
-            borrowAddress, address(_lender), _collateral, _debt, _collateralAmt, _borrowAmt, rate, terms, ""
-=======
             borrowAddress, address(_lender), _collateral, _debt, _collateralAmt, _borrowAmt, terms, ""
->>>>>>> b525107e
         );
     }
 
